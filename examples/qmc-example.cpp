
#include "connection.h"
#include "csapi/joining.h"
#include "csapi/leaving.h"
#include "csapi/room_send.h"
#include "events/simplestateevents.h"
<<<<<<< HEAD
#include "room.h"
#include "user.h"
=======
#include "events/reactionevent.h"
>>>>>>> 5b236dfe

#include <QtCore/QCoreApplication>
#include <QtCore/QFileInfo>
#include <QtCore/QStringBuilder>
#include <QtCore/QTemporaryFile>
#include <QtCore/QTimer>
#include <functional>
#include <iostream>

using namespace QMatrixClient;
using std::cout;
using std::endl;
using namespace std::placeholders;

class QMCTest : public QObject
{
    public:
    QMCTest(Connection* conn, QString testRoomName, QString source);

    private slots:
<<<<<<< HEAD
    void setupAndRun();
    void onNewRoom(Room* r);
    void run();
    void doTests();
    void loadMembers();
    void sendMessage();
    void sendFile();
    void checkFileSendingOutcome(const QString& txnId, const QString& fileName);
    void setTopic();
    void addAndRemoveTag();
    void sendAndRedact();
    bool checkRedactionOutcome(const QString& evtIdToRedact);
    void markDirectChat();
    void checkDirectChatOutcome(const Connection::DirectChatsMap& added);
    void conclude();
    void finalize();
=======
        // clang-format off
        void setupAndRun();
        void onNewRoom(Room* r);
        void run();
        void doTests();
            void loadMembers();
            void sendMessage();
                void sendReaction(const QString& targetEvtId);
            void sendFile();
                void checkFileSendingOutcome(const QString& txnId,
                                             const QString& fileName);
            void setTopic();
            void addAndRemoveTag();
            void sendAndRedact();
                bool checkRedactionOutcome(const QString& evtIdToRedact);
            void markDirectChat();
                void checkDirectChatOutcome(
                        const Connection::DirectChatsMap& added);
        void conclude();
        void finalize();
        // clang-format on
>>>>>>> 5b236dfe

    private:
    QScopedPointer<Connection, QScopedPointerDeleteLater> c;
    QStringList running;
    QStringList succeeded;
    QStringList failed;
    QString origin;
    QString targetRoomName;
    Room* targetRoom = nullptr;

    bool validatePendingEvent(const QString& txnId);
};

#define QMC_CHECK(description, condition)                                      \
    {                                                                          \
        Q_ASSERT(running.removeOne(description));                              \
        if (!!(condition)) {                                                   \
            succeeded.push_back(description);                                  \
            cout << (description) << " successful" << endl;                    \
            if (targetRoom)                                                    \
                targetRoom->postMessage(origin % ": " % (description)          \
                                                % " successful",               \
                                        MessageEventType::Notice);             \
        } else {                                                               \
            failed.push_back(description);                                     \
            cout << (description) << " FAILED" << endl;                        \
            if (targetRoom)                                                    \
                targetRoom->postPlainText(origin % ": " % (description)        \
                                          % " FAILED");                        \
        }                                                                      \
    }

bool QMCTest::validatePendingEvent(const QString& txnId)
{
    auto it = targetRoom->findPendingEvent(txnId);
    return it != targetRoom->pendingEvents().end()
            && it->deliveryStatus() == EventStatus::Submitted
            && (*it)->transactionId() == txnId;
}

QMCTest::QMCTest(Connection* conn, QString testRoomName, QString source)
    : c(conn),
      origin(std::move(source)),
      targetRoomName(std::move(testRoomName))
{
    if (!origin.isEmpty())
        cout << "Origin for the test message: " << origin.toStdString() << endl;
    if (!targetRoomName.isEmpty())
        cout << "Test room name: " << targetRoomName.toStdString() << endl;

    connect(c.data(), &Connection::connected, this, &QMCTest::setupAndRun);
    connect(c.data(), &Connection::loadedRoomState, this, &QMCTest::onNewRoom);
    // Big countdown watchdog
    QTimer::singleShot(180000, this, &QMCTest::conclude);
}

void QMCTest::setupAndRun()
{
    Q_ASSERT(!c->homeserver().isEmpty() && c->homeserver().isValid());
    Q_ASSERT(c->domain() == c->userId().section(':', 1));
    cout << "Connected, server: "
         << c->homeserver().toDisplayString().toStdString() << endl;
    cout << "Access token: " << c->accessToken().toStdString() << endl;

    if (!targetRoomName.isEmpty()) {
        cout << "Joining " << targetRoomName.toStdString() << endl;
        running.push_back("Join room");
        auto joinJob = c->joinRoom(targetRoomName);
        connect(joinJob, &BaseJob::failure, this, [this] {
            QMC_CHECK("Join room", false);
            conclude();
        });
        // Connection::joinRoom() creates a Room object upon
        // JoinRoomJob::success but this object is empty until the first sync is
        // done.
        connect(joinJob, &BaseJob::success, this, [this, joinJob] {
            targetRoom = c->room(joinJob->roomId(), JoinState::Join);
            QMC_CHECK("Join room", targetRoom != nullptr);

            run();
        });
    } else
        run();
}

void QMCTest::onNewRoom(Room* r)
{
    cout << "New room: " << r->id().toStdString() << endl
         << "  Name: " << r->name().toStdString() << endl
         << "  Canonical alias: " << r->canonicalAlias().toStdString() << endl
         << endl;
    connect(r, &Room::aboutToAddNewMessages, r, [r](RoomEventsRange timeline) {
        cout << timeline.size() << " new event(s) in room "
             << r->canonicalAlias().toStdString() << endl;
        //        for (const auto& item: timeline)
        //        {
        //            cout << "From: "
        //                 << r->roomMembername(item->senderId()).toStdString()
        //                 << endl << "Timestamp:"
        //                 << item->timestamp().toString().toStdString() << endl
        //                 << "JSON:" << endl <<
        //                 item->originalJson().toStdString() << endl;
        //        }
    });
}

void QMCTest::run()
{
    c->setLazyLoading(true);
    c->syncLoop();
    connectSingleShot(c.data(), &Connection::syncDone, this, &QMCTest::doTests);
    connect(c.data(), &Connection::syncDone, c.data(), [this] {
        cout << "Sync complete, " << running.size()
             << " test(s) in the air: " << running.join(", ").toStdString()
             << endl;
        if (running.isEmpty())
            conclude();
    });
}

void QMCTest::doTests()
{
    cout << "Starting tests" << endl;

    loadMembers();
    // Add here tests not requiring the test room
    if (targetRoomName.isEmpty())
        return;

    sendMessage();
    sendFile();
    setTopic();
    addAndRemoveTag();
    sendAndRedact();
    markDirectChat();
    // Add here tests with the test room
}

void QMCTest::loadMembers()
{
    running.push_back("Loading members");
<<<<<<< HEAD
    // The dedicated qmc-test room is too small to test
    // lazy-loading-then-full-loading; use #qmatrixclient:matrix.org instead.
    // TODO: #264
    auto* r = c->room(QStringLiteral("!PCzUtxtOjUySxSelof:matrix.org"));
    if (!r) {
        cout << "#test:matrix.org is not found in the test user's rooms"
             << endl;
=======
    auto* r = c->roomByAlias(QStringLiteral("#quotient:matrix.org"),
                             JoinState::Join);
    if (!r)
    {
        cout << "#test:matrix.org is not found in the test user's rooms" << endl;
>>>>>>> 5b236dfe
        QMC_CHECK("Loading members", false);
        return;
    }
    // It's not exactly correct because an arbitrary server might not support
    // lazy loading; but in the absence of capabilities framework we assume
    // it does.
    if (r->memberNames().size() >= r->joinedCount()) {
        cout << "Lazy loading doesn't seem to be enabled" << endl;
        QMC_CHECK("Loading members", false);
        return;
    }
    r->setDisplayed();
    connect(r, &Room::allMembersLoaded, [this, r] {
        QMC_CHECK("Loading members",
                  r->memberNames().size() >= r->joinedCount());
    });
}

void QMCTest::sendMessage()
{
    running.push_back("Message sending");
    cout << "Sending a message" << endl;
    auto txnId = targetRoom->postPlainText("Hello, " % origin % " is here");
    if (!validatePendingEvent(txnId)) {
        cout << "Invalid pending event right after submitting" << endl;
        QMC_CHECK("Message sending", false);
        return;
    }

    connectUntil(targetRoom, &Room::pendingEventAboutToMerge, this,
<<<<<<< HEAD
                 [this, txnId](const RoomEvent* evt, int pendingIdx) {
                     const auto& pendingEvents = targetRoom->pendingEvents();
                     Q_ASSERT(pendingIdx >= 0
                              && pendingIdx < int(pendingEvents.size()));

                     if (evt->transactionId() != txnId)
                         return false;

                     QMC_CHECK("Message sending",
                               is<RoomMessageEvent>(*evt)
                                       && !evt->id().isEmpty()
                                       && pendingEvents[size_t(pendingIdx)]
                                                       ->transactionId()
                                               == evt->transactionId());
=======
        [this,txnId] (const RoomEvent* evt, int pendingIdx) {
            const auto& pendingEvents = targetRoom->pendingEvents();
            Q_ASSERT(pendingIdx >= 0 && pendingIdx < int(pendingEvents.size()));

            if (evt->transactionId() != txnId)
                return false;

            QMC_CHECK("Message sending",
                is<RoomMessageEvent>(*evt) && !evt->id().isEmpty() &&
                pendingEvents[size_t(pendingIdx)]->transactionId()
                    == evt->transactionId());
            sendReaction(evt->id());
            return true;
    });
}

void QMCTest::sendReaction(const QString& targetEvtId)
{
    running.push_back("Reaction sending");
    cout << "Reacting to the newest message in the room" << endl;
    Q_ASSERT(targetRoom->timelineSize() > 0);
    const auto key = QStringLiteral("+1");
    auto txnId = targetRoom->postReaction(targetEvtId, key);
    if (!validatePendingEvent(txnId)) {
        cout << "Invalid pending event right after submitting" << endl;
        QMC_CHECK("Reaction sending", false);
        return;
    }

    // TODO: Check that it came back as a reaction event and that it attached to
    // the right event
    connectUntil(targetRoom, &Room::updatedEvent, this,
                 [this, txnId, key,
                  targetEvtId](const QString& actualTargetEvtId) {
                     if (actualTargetEvtId != targetEvtId)
                         return false;
                     const auto reactions = targetRoom->relatedEvents(
                         targetEvtId, EventRelation::Annotation());
                     // It's a test room, assuming no interference there should
                     // be exactly one reaction
                     if (reactions.size() != 1) {
                         QMC_CHECK("Reaction sending", false);
                     } else {
                         const auto* evt =
                             eventCast<const ReactionEvent>(reactions.back());
                         QMC_CHECK("Reaction sending",
                                   is<ReactionEvent>(*evt)
                                       && !evt->id().isEmpty()
                                       && evt->relation().key == key
                                       && evt->transactionId() == txnId);
                     }
>>>>>>> 5b236dfe
                     return true;
                 });
}

void QMCTest::sendFile()
{
    running.push_back("File sending");
    cout << "Sending a file" << endl;
    auto* tf = new QTemporaryFile;
    if (!tf->open()) {
        cout << "Failed to create a temporary file" << endl;
        QMC_CHECK("File sending", false);
        return;
    }
    tf->write("Test");
    tf->close();
    // QFileInfo::fileName brings only the file name; QFile::fileName brings
    // the full path
    const auto tfName = QFileInfo(*tf).fileName();
    cout << "Sending file" << tfName.toStdString() << endl;
    const auto txnId = targetRoom->postFile(
            "Test file", QUrl::fromLocalFile(tf->fileName()));
    if (!validatePendingEvent(txnId)) {
        cout << "Invalid pending event right after submitting" << endl;
        QMC_CHECK("File sending", false);
        delete tf;
        return;
    }

    // FIXME: Clean away connections (connectUntil doesn't help here).
    connect(targetRoom, &Room::fileTransferCompleted, this,
            [this, txnId, tf, tfName](const QString& id) {
                auto fti = targetRoom->fileTransferInfo(id);
                Q_ASSERT(fti.status == FileTransferInfo::Completed);

                if (id != txnId)
                    return;

                delete tf;

                checkFileSendingOutcome(txnId, tfName);
            });
    connect(targetRoom, &Room::fileTransferFailed, this,
            [this, txnId, tf](const QString& id, const QString& error) {
                if (id != txnId)
                    return;

                targetRoom->postPlainText(origin % ": File upload failed: "
                                          % error);
                delete tf;

                QMC_CHECK("File sending", false);
            });
}

void QMCTest::checkFileSendingOutcome(const QString& txnId,
                                      const QString& fileName)
{
    auto it = targetRoom->findPendingEvent(txnId);
    if (it == targetRoom->pendingEvents().end()) {
        cout << "Pending file event dropped before upload completion" << endl;
        QMC_CHECK("File sending", false);
        return;
    }
    if (it->deliveryStatus() != EventStatus::FileUploaded) {
        cout << "Pending file event status upon upload completion is "
             << it->deliveryStatus() << " != FileUploaded("
             << EventStatus::FileUploaded << ')' << endl;
        QMC_CHECK("File sending", false);
        return;
    }

    connectUntil(
            targetRoom, &Room::pendingEventAboutToMerge, this,
            [this, txnId, fileName](const RoomEvent* evt, int pendingIdx) {
                const auto& pendingEvents = targetRoom->pendingEvents();
                Q_ASSERT(pendingIdx >= 0
                         && pendingIdx < int(pendingEvents.size()));

                if (evt->transactionId() != txnId)
                    return false;

                cout << "File event " << txnId.toStdString()
                     << " arrived in the timeline" << endl;
                visit(*evt,
                      [&](const RoomMessageEvent& e) {
                          QMC_CHECK("File sending",
                                    !e.id().isEmpty()
                                            && pendingEvents[size_t(pendingIdx)]
                                                            ->transactionId()
                                                    == txnId
                                            && e.hasFileContent()
                                            && e.content()->fileInfo()
                                                            ->originalName
                                                    == fileName);
                      },
                      [this](const RoomEvent&) {
                          QMC_CHECK("File sending", false);
                      });
                return true;
            });
}

void QMCTest::setTopic()
{
    static const char* const stateTestName = "State setting test";
    static const char* const fakeStateTestName =
            "Fake state event immunity test";
    running.push_back(stateTestName);
    running.push_back(fakeStateTestName);
    auto initialTopic = targetRoom->topic();

    const auto newTopic = c->generateTxnId();
    targetRoom->setTopic(newTopic); // Sets the state by proper means
    const auto fakeTopic = c->generateTxnId();
    targetRoom->postJson(RoomTopicEvent::matrixTypeId(), // Fake state event
                         RoomTopicEvent(fakeTopic).contentJson());

    connectUntil(targetRoom, &Room::topicChanged, this,
                 [this, newTopic, fakeTopic, initialTopic] {
                     if (targetRoom->topic() == newTopic) {
                         QMC_CHECK(stateTestName, true);
                         // Don't reset the topic yet if the negative test still
                         // runs
                         if (!running.contains(fakeStateTestName))
                             targetRoom->setTopic(initialTopic);

                         return true;
                     }
                     return false;
                 });

    connectUntil(targetRoom, &Room::pendingEventAboutToMerge, this,
                 [this, fakeTopic, initialTopic](const RoomEvent* e, int) {
                     if (e->contentJson().value("topic").toString()
                         != fakeTopic)
                         return false; // Wait on for the right event

                     QMC_CHECK(fakeStateTestName, !e->isStateEvent());
                     if (!running.contains(fakeStateTestName))
                         targetRoom->setTopic(initialTopic);
                     return true;
                 });
}

void QMCTest::addAndRemoveTag()
{
    running.push_back("Tagging test");
    static const auto TestTag = QStringLiteral("org.qmatrixclient.test");
    // Pre-requisite
    if (targetRoom->tags().contains(TestTag))
        targetRoom->removeTag(TestTag);

    // Connect first because the signal is emitted synchronously.
    connect(targetRoom, &Room::tagsChanged, targetRoom, [=] {
        cout << "Room " << targetRoom->id().toStdString()
             << ", tag(s) changed:" << endl
             << "  " << targetRoom->tagNames().join(", ").toStdString() << endl;
        if (targetRoom->tags().contains(TestTag)) {
            cout << "Test tag set, removing it now" << endl;
            targetRoom->removeTag(TestTag);
            QMC_CHECK("Tagging test", !targetRoom->tags().contains(TestTag));
            disconnect(targetRoom, &Room::tagsChanged, nullptr, nullptr);
        }
    });
    cout << "Adding a tag" << endl;
    targetRoom->addTag(TestTag);
}

void QMCTest::sendAndRedact()
{
    running.push_back("Redaction");
    cout << "Sending a message to redact" << endl;
    auto txnId = targetRoom->postPlainText(origin % ": message to redact");
    if (txnId.isEmpty()) {
        QMC_CHECK("Redaction", false);
        return;
    }
    connect(targetRoom, &Room::messageSent, this,
            [this, txnId](const QString& tId, const QString& evtId) {
                if (tId != txnId)
                    return;

                cout << "Redacting the message" << endl;
                targetRoom->redactEvent(evtId, origin);

                connectUntil(
                        targetRoom, &Room::addedMessages, this,
                        [this, evtId] { return checkRedactionOutcome(evtId); });
            });
}

bool QMCTest::checkRedactionOutcome(const QString& evtIdToRedact)
{
    // There are two possible (correct) outcomes: either the event comes already
    // redacted at the next sync, or the nearest sync completes with
    // the unredacted event but the next one brings redaction.
    auto it = targetRoom->findInTimeline(evtIdToRedact);
    if (it == targetRoom->timelineEdge())
        return false; // Waiting for the next sync

    if ((*it)->isRedacted()) {
        cout << "The sync brought already redacted message" << endl;
        QMC_CHECK("Redaction", true);
    } else {
        cout << "Message came non-redacted with the sync, waiting for redaction"
             << endl;
        connectUntil(targetRoom, &Room::replacedEvent, this,
                     [this, evtIdToRedact](const RoomEvent* newEvent,
                                           const RoomEvent* oldEvent) {
                         if (oldEvent->id() != evtIdToRedact)
                             return false;

                         QMC_CHECK("Redaction",
                                   newEvent->isRedacted()
                                           && newEvent->redactionReason()
                                                   == origin);
                         return true;
                     });
    }
    return true;
}

void QMCTest::markDirectChat()
{
    if (targetRoom->directChatUsers().contains(c->user())) {
        cout << "Warning: the room is already a direct chat,"
                " only unmarking will be tested"
             << endl;
        checkDirectChatOutcome({ { c->user(), targetRoom->id() } });
        return;
    }
    // Connect first because the signal is emitted synchronously.
    connect(c.data(), &Connection::directChatsListChanged, this,
            &QMCTest::checkDirectChatOutcome);
    cout << "Marking the room as a direct chat" << endl;
    c->addToDirectChats(targetRoom, c->user());
}

void QMCTest::checkDirectChatOutcome(const Connection::DirectChatsMap& added)
{
    running.push_back("Direct chat test");
    disconnect(c.data(), &Connection::directChatsListChanged, nullptr, nullptr);
    if (!targetRoom->isDirectChat()) {
        cout << "The room has not been marked as a direct chat" << endl;
        QMC_CHECK("Direct chat test", false);
        return;
    }
    if (!added.contains(c->user(), targetRoom->id())) {
        cout << "The room has not been listed in new direct chats" << endl;
        QMC_CHECK("Direct chat test", false);
        return;
    }

    cout << "Unmarking the direct chat" << endl;
    c->removeFromDirectChats(targetRoom->id(), c->user());
    QMC_CHECK("Direct chat test", !c->isDirectChat(targetRoom->id()));
}

void QMCTest::conclude()
{
    c->stopSync();
    auto succeededRec = QString::number(succeeded.size()) + " tests succeeded";
    if (!failed.isEmpty() || !running.isEmpty())
        succeededRec += " of "
                % QString::number(succeeded.size() + failed.size()
                                  + running.size())
                % " total";
    QString plainReport = origin % ": Testing complete, " % succeededRec;
    QString color = failed.isEmpty() && running.isEmpty() ? "00AA00" : "AA0000";
    QString htmlReport = origin % ": <strong><font data-mx-color='#" % color
            % "' color='#" % color % "'>Testing complete</font></strong>, "
            % succeededRec;
    if (!failed.isEmpty()) {
        plainReport += "\nFAILED: " % failed.join(", ");
        htmlReport += "<br><strong>Failed:</strong> " % failed.join(", ");
    }
    if (!running.isEmpty()) {
        plainReport += "\nDID NOT FINISH: " % running.join(", ");
        htmlReport +=
                "<br><strong>Did not finish:</strong> " % running.join(", ");
    }
    cout << plainReport.toStdString() << endl;

    if (targetRoom) {
        // TODO: Waiting for proper futures to come so that it could be:
        //            targetRoom->postHtmlText(...)
        //            .then(this, &QMCTest::finalize); // Qt-style or
        //            .then([this] { finalize(); }); // STL-style
        auto txnId = targetRoom->postHtmlText(plainReport, htmlReport);
        connect(targetRoom, &Room::messageSent, this,
                [this, txnId](QString serverTxnId) {
                    if (txnId != serverTxnId)
                        return;

                    cout << "Leaving the room" << endl;
                    connect(targetRoom->leaveRoom(), &BaseJob::finished, this,
                            &QMCTest::finalize);
                });
    } else
        finalize();
}

void QMCTest::finalize()
{
    cout << "Logging out" << endl;
    c->logout();
    connect(c.data(), &Connection::loggedOut, qApp, [this] {
        QCoreApplication::processEvents();
        QCoreApplication::exit(failed.size() + running.size());
    });
}

int main(int argc, char* argv[])
{
    QCoreApplication app(argc, argv);
    if (argc < 4) {
        cout << "Usage: qmc-example <user> <passwd> <device_name> "
                "[<room_alias> [origin]]"
             << endl;
        return -1;
    }

    cout << "Connecting to the server as " << argv[1] << endl;
    auto conn = new Connection;
    conn->connectToServer(argv[1], argv[2], argv[3]);
    QMCTest test { conn, argc >= 5 ? argv[4] : nullptr,
                   argc >= 6 ? argv[5] : nullptr };
    return app.exec();
}<|MERGE_RESOLUTION|>--- conflicted
+++ resolved
@@ -1,21 +1,21 @@
 
 #include "connection.h"
+#include "room.h"
+#include "user.h"
+
 #include "csapi/joining.h"
 #include "csapi/leaving.h"
 #include "csapi/room_send.h"
+
+#include "events/reactionevent.h"
 #include "events/simplestateevents.h"
-<<<<<<< HEAD
-#include "room.h"
-#include "user.h"
-=======
-#include "events/reactionevent.h"
->>>>>>> 5b236dfe
 
 #include <QtCore/QCoreApplication>
 #include <QtCore/QFileInfo>
 #include <QtCore/QStringBuilder>
 #include <QtCore/QTemporaryFile>
 #include <QtCore/QTimer>
+
 #include <functional>
 #include <iostream>
 
@@ -26,52 +26,33 @@
 
 class QMCTest : public QObject
 {
-    public:
+public:
     QMCTest(Connection* conn, QString testRoomName, QString source);
 
-    private slots:
-<<<<<<< HEAD
+private slots:
+    // clang-format off
     void setupAndRun();
     void onNewRoom(Room* r);
     void run();
     void doTests();
-    void loadMembers();
-    void sendMessage();
-    void sendFile();
-    void checkFileSendingOutcome(const QString& txnId, const QString& fileName);
-    void setTopic();
-    void addAndRemoveTag();
-    void sendAndRedact();
-    bool checkRedactionOutcome(const QString& evtIdToRedact);
-    void markDirectChat();
-    void checkDirectChatOutcome(const Connection::DirectChatsMap& added);
+        void loadMembers();
+        void sendMessage();
+            void sendReaction(const QString& targetEvtId);
+        void sendFile();
+            void checkFileSendingOutcome(const QString& txnId,
+                                         const QString& fileName);
+        void setTopic();
+        void addAndRemoveTag();
+        void sendAndRedact();
+            bool checkRedactionOutcome(const QString& evtIdToRedact);
+        void markDirectChat();
+            void checkDirectChatOutcome(
+                    const Connection::DirectChatsMap& added);
     void conclude();
     void finalize();
-=======
-        // clang-format off
-        void setupAndRun();
-        void onNewRoom(Room* r);
-        void run();
-        void doTests();
-            void loadMembers();
-            void sendMessage();
-                void sendReaction(const QString& targetEvtId);
-            void sendFile();
-                void checkFileSendingOutcome(const QString& txnId,
-                                             const QString& fileName);
-            void setTopic();
-            void addAndRemoveTag();
-            void sendAndRedact();
-                bool checkRedactionOutcome(const QString& evtIdToRedact);
-            void markDirectChat();
-                void checkDirectChatOutcome(
-                        const Connection::DirectChatsMap& added);
-        void conclude();
-        void finalize();
-        // clang-format on
->>>>>>> 5b236dfe
-
-    private:
+    // clang-format on
+
+private:
     QScopedPointer<Connection, QScopedPointerDeleteLater> c;
     QStringList running;
     QStringList succeeded;
@@ -83,37 +64,37 @@
     bool validatePendingEvent(const QString& txnId);
 };
 
-#define QMC_CHECK(description, condition)                                      \
-    {                                                                          \
-        Q_ASSERT(running.removeOne(description));                              \
-        if (!!(condition)) {                                                   \
-            succeeded.push_back(description);                                  \
-            cout << (description) << " successful" << endl;                    \
-            if (targetRoom)                                                    \
-                targetRoom->postMessage(origin % ": " % (description)          \
-                                                % " successful",               \
-                                        MessageEventType::Notice);             \
-        } else {                                                               \
-            failed.push_back(description);                                     \
-            cout << (description) << " FAILED" << endl;                        \
-            if (targetRoom)                                                    \
-                targetRoom->postPlainText(origin % ": " % (description)        \
-                                          % " FAILED");                        \
-        }                                                                      \
+#define QMC_CHECK(description, condition)                               \
+    {                                                                   \
+        Q_ASSERT(running.removeOne(description));                       \
+        if (!!(condition)) {                                            \
+            succeeded.push_back(description);                           \
+            cout << (description) << " successful" << endl;             \
+            if (targetRoom)                                             \
+                targetRoom->postMessage(origin % ": " % (description)   \
+                                            % " successful",            \
+                                        MessageEventType::Notice);      \
+        } else {                                                        \
+            failed.push_back(description);                              \
+            cout << (description) << " FAILED" << endl;                 \
+            if (targetRoom)                                             \
+                targetRoom->postPlainText(origin % ": " % (description) \
+                                          % " FAILED");                 \
+        }                                                               \
     }
 
 bool QMCTest::validatePendingEvent(const QString& txnId)
 {
     auto it = targetRoom->findPendingEvent(txnId);
     return it != targetRoom->pendingEvents().end()
-            && it->deliveryStatus() == EventStatus::Submitted
-            && (*it)->transactionId() == txnId;
+           && it->deliveryStatus() == EventStatus::Submitted
+           && (*it)->transactionId() == txnId;
 }
 
 QMCTest::QMCTest(Connection* conn, QString testRoomName, QString source)
-    : c(conn),
-      origin(std::move(source)),
-      targetRoomName(std::move(testRoomName))
+    : c(conn)
+    , origin(std::move(source))
+    , targetRoomName(std::move(testRoomName))
 {
     if (!origin.isEmpty())
         cout << "Origin for the test message: " << origin.toStdString() << endl;
@@ -142,9 +123,8 @@
             QMC_CHECK("Join room", false);
             conclude();
         });
-        // Connection::joinRoom() creates a Room object upon
-        // JoinRoomJob::success but this object is empty until the first sync is
-        // done.
+        // Connection::joinRoom() creates a Room object upon JoinRoomJob::success
+        // but this object is empty until the first sync is done.
         connect(joinJob, &BaseJob::success, this, [this, joinJob] {
             targetRoom = c->room(joinJob->roomId(), JoinState::Join);
             QMC_CHECK("Join room", targetRoom != nullptr);
@@ -211,21 +191,10 @@
 void QMCTest::loadMembers()
 {
     running.push_back("Loading members");
-<<<<<<< HEAD
-    // The dedicated qmc-test room is too small to test
-    // lazy-loading-then-full-loading; use #qmatrixclient:matrix.org instead.
-    // TODO: #264
-    auto* r = c->room(QStringLiteral("!PCzUtxtOjUySxSelof:matrix.org"));
-    if (!r) {
-        cout << "#test:matrix.org is not found in the test user's rooms"
-             << endl;
-=======
     auto* r = c->roomByAlias(QStringLiteral("#quotient:matrix.org"),
                              JoinState::Join);
-    if (!r)
-    {
+    if (!r) {
         cout << "#test:matrix.org is not found in the test user's rooms" << endl;
->>>>>>> 5b236dfe
         QMC_CHECK("Loading members", false);
         return;
     }
@@ -255,24 +224,9 @@
         return;
     }
 
-    connectUntil(targetRoom, &Room::pendingEventAboutToMerge, this,
-<<<<<<< HEAD
-                 [this, txnId](const RoomEvent* evt, int pendingIdx) {
-                     const auto& pendingEvents = targetRoom->pendingEvents();
-                     Q_ASSERT(pendingIdx >= 0
-                              && pendingIdx < int(pendingEvents.size()));
-
-                     if (evt->transactionId() != txnId)
-                         return false;
-
-                     QMC_CHECK("Message sending",
-                               is<RoomMessageEvent>(*evt)
-                                       && !evt->id().isEmpty()
-                                       && pendingEvents[size_t(pendingIdx)]
-                                                       ->transactionId()
-                                               == evt->transactionId());
-=======
-        [this,txnId] (const RoomEvent* evt, int pendingIdx) {
+    connectUntil(
+        targetRoom, &Room::pendingEventAboutToMerge, this,
+        [this, txnId](const RoomEvent* evt, int pendingIdx) {
             const auto& pendingEvents = targetRoom->pendingEvents();
             Q_ASSERT(pendingIdx >= 0 && pendingIdx < int(pendingEvents.size()));
 
@@ -280,12 +234,12 @@
                 return false;
 
             QMC_CHECK("Message sending",
-                is<RoomMessageEvent>(*evt) && !evt->id().isEmpty() &&
-                pendingEvents[size_t(pendingIdx)]->transactionId()
-                    == evt->transactionId());
+                      is<RoomMessageEvent>(*evt) && !evt->id().isEmpty()
+                          && pendingEvents[size_t(pendingIdx)]->transactionId()
+                                 == evt->transactionId());
             sendReaction(evt->id());
             return true;
-    });
+        });
 }
 
 void QMCTest::sendReaction(const QString& targetEvtId)
@@ -303,29 +257,27 @@
 
     // TODO: Check that it came back as a reaction event and that it attached to
     // the right event
-    connectUntil(targetRoom, &Room::updatedEvent, this,
-                 [this, txnId, key,
-                  targetEvtId](const QString& actualTargetEvtId) {
-                     if (actualTargetEvtId != targetEvtId)
-                         return false;
-                     const auto reactions = targetRoom->relatedEvents(
-                         targetEvtId, EventRelation::Annotation());
-                     // It's a test room, assuming no interference there should
-                     // be exactly one reaction
-                     if (reactions.size() != 1) {
-                         QMC_CHECK("Reaction sending", false);
-                     } else {
-                         const auto* evt =
-                             eventCast<const ReactionEvent>(reactions.back());
-                         QMC_CHECK("Reaction sending",
-                                   is<ReactionEvent>(*evt)
-                                       && !evt->id().isEmpty()
-                                       && evt->relation().key == key
-                                       && evt->transactionId() == txnId);
-                     }
->>>>>>> 5b236dfe
-                     return true;
-                 });
+    connectUntil(
+        targetRoom, &Room::updatedEvent, this,
+        [this, txnId, key, targetEvtId](const QString& actualTargetEvtId) {
+            if (actualTargetEvtId != targetEvtId)
+                return false;
+            const auto reactions = targetRoom->relatedEvents(
+                targetEvtId, EventRelation::Annotation());
+            // It's a test room, assuming no interference there should
+            // be exactly one reaction
+            if (reactions.size() != 1) {
+                QMC_CHECK("Reaction sending", false);
+            } else {
+                const auto* evt =
+                    eventCast<const ReactionEvent>(reactions.back());
+                QMC_CHECK("Reaction sending",
+                          is<ReactionEvent>(*evt) && !evt->id().isEmpty()
+                              && evt->relation().key == key
+                              && evt->transactionId() == txnId);
+            }
+            return true;
+        });
 }
 
 void QMCTest::sendFile()
@@ -344,8 +296,8 @@
     // the full path
     const auto tfName = QFileInfo(*tf).fileName();
     cout << "Sending file" << tfName.toStdString() << endl;
-    const auto txnId = targetRoom->postFile(
-            "Test file", QUrl::fromLocalFile(tf->fileName()));
+    const auto txnId =
+        targetRoom->postFile("Test file", QUrl::fromLocalFile(tf->fileName()));
     if (!validatePendingEvent(txnId)) {
         cout << "Invalid pending event right after submitting" << endl;
         QMC_CHECK("File sending", false);
@@ -397,41 +349,37 @@
     }
 
     connectUntil(
-            targetRoom, &Room::pendingEventAboutToMerge, this,
-            [this, txnId, fileName](const RoomEvent* evt, int pendingIdx) {
-                const auto& pendingEvents = targetRoom->pendingEvents();
-                Q_ASSERT(pendingIdx >= 0
-                         && pendingIdx < int(pendingEvents.size()));
-
-                if (evt->transactionId() != txnId)
-                    return false;
-
-                cout << "File event " << txnId.toStdString()
-                     << " arrived in the timeline" << endl;
-                visit(*evt,
-                      [&](const RoomMessageEvent& e) {
-                          QMC_CHECK("File sending",
-                                    !e.id().isEmpty()
-                                            && pendingEvents[size_t(pendingIdx)]
-                                                            ->transactionId()
-                                                    == txnId
-                                            && e.hasFileContent()
-                                            && e.content()->fileInfo()
-                                                            ->originalName
-                                                    == fileName);
-                      },
-                      [this](const RoomEvent&) {
-                          QMC_CHECK("File sending", false);
-                      });
-                return true;
-            });
+        targetRoom, &Room::pendingEventAboutToMerge, this,
+        [this, txnId, fileName](const RoomEvent* evt, int pendingIdx) {
+            const auto& pendingEvents = targetRoom->pendingEvents();
+            Q_ASSERT(pendingIdx >= 0 && pendingIdx < int(pendingEvents.size()));
+
+            if (evt->transactionId() != txnId)
+                return false;
+
+            cout << "File event " << txnId.toStdString()
+                 << " arrived in the timeline" << endl;
+            visit(
+                *evt,
+                [&](const RoomMessageEvent& e) {
+                    QMC_CHECK(
+                        "File sending",
+                        !e.id().isEmpty()
+                            && pendingEvents[size_t(pendingIdx)]->transactionId()
+                                   == txnId
+                            && e.hasFileContent()
+                            && e.content()->fileInfo()->originalName == fileName);
+                },
+                [this](const RoomEvent&) { QMC_CHECK("File sending", false); });
+            return true;
+        });
 }
 
 void QMCTest::setTopic()
 {
     static const char* const stateTestName = "State setting test";
     static const char* const fakeStateTestName =
-            "Fake state event immunity test";
+        "Fake state event immunity test";
     running.push_back(stateTestName);
     running.push_back(fakeStateTestName);
     auto initialTopic = targetRoom->topic();
@@ -458,8 +406,7 @@
 
     connectUntil(targetRoom, &Room::pendingEventAboutToMerge, this,
                  [this, fakeTopic, initialTopic](const RoomEvent* e, int) {
-                     if (e->contentJson().value("topic").toString()
-                         != fakeTopic)
+                     if (e->contentJson().value("topic").toString() != fakeTopic)
                          return false; // Wait on for the right event
 
                      QMC_CHECK(fakeStateTestName, !e->isStateEvent());
@@ -510,9 +457,10 @@
                 cout << "Redacting the message" << endl;
                 targetRoom->redactEvent(evtId, origin);
 
-                connectUntil(
-                        targetRoom, &Room::addedMessages, this,
-                        [this, evtId] { return checkRedactionOutcome(evtId); });
+                connectUntil(targetRoom, &Room::addedMessages, this,
+                             [this, evtId] {
+                                 return checkRedactionOutcome(evtId);
+                             });
             });
 }
 
@@ -539,8 +487,7 @@
 
                          QMC_CHECK("Redaction",
                                    newEvent->isRedacted()
-                                           && newEvent->redactionReason()
-                                                   == origin);
+                                       && newEvent->redactionReason() == origin);
                          return true;
                      });
     }
@@ -588,23 +535,23 @@
     c->stopSync();
     auto succeededRec = QString::number(succeeded.size()) + " tests succeeded";
     if (!failed.isEmpty() || !running.isEmpty())
-        succeededRec += " of "
-                % QString::number(succeeded.size() + failed.size()
-                                  + running.size())
-                % " total";
+        succeededRec +=
+            " of "
+            % QString::number(succeeded.size() + failed.size() + running.size())
+            % " total";
     QString plainReport = origin % ": Testing complete, " % succeededRec;
     QString color = failed.isEmpty() && running.isEmpty() ? "00AA00" : "AA0000";
     QString htmlReport = origin % ": <strong><font data-mx-color='#" % color
-            % "' color='#" % color % "'>Testing complete</font></strong>, "
-            % succeededRec;
+                         % "' color='#" % color
+                         % "'>Testing complete</font></strong>, " % succeededRec;
     if (!failed.isEmpty()) {
         plainReport += "\nFAILED: " % failed.join(", ");
         htmlReport += "<br><strong>Failed:</strong> " % failed.join(", ");
     }
     if (!running.isEmpty()) {
         plainReport += "\nDID NOT FINISH: " % running.join(", ");
-        htmlReport +=
-                "<br><strong>Did not finish:</strong> " % running.join(", ");
+        htmlReport += "<br><strong>Did not finish:</strong> "
+                      % running.join(", ");
     }
     cout << plainReport.toStdString() << endl;
 
