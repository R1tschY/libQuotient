/******************************************************************************
 * THIS FILE IS GENERATED - ANY EDITS WILL BE OVERWRITTEN
 */

#include "create_room.h"

#include "converters.h"

#include <QtCore/QStringBuilder>

using namespace QMatrixClient;

static const auto basePath = QStringLiteral("/_matrix/client/r0");

namespace QMatrixClient {
    // Converters

    template <> struct JsonObjectConverter<CreateRoomJob::Invite3pid> {
        static void dumpTo(QJsonObject& jo,
                           const CreateRoomJob::Invite3pid& pod)
        {
            addParam<>(jo, QStringLiteral("id_server"), pod.idServer);
            addParam<>(jo, QStringLiteral("medium"), pod.medium);
            addParam<>(jo, QStringLiteral("address"), pod.address);
        }
    };

    template <> struct JsonObjectConverter<CreateRoomJob::StateEvent> {
        static void dumpTo(QJsonObject& jo,
                           const CreateRoomJob::StateEvent& pod)
        {
            addParam<>(jo, QStringLiteral("type"), pod.type);
            addParam<IfNotEmpty>(jo, QStringLiteral("state_key"), pod.stateKey);
            addParam<>(jo, QStringLiteral("content"), pod.content);
        }
    };
} // namespace QMatrixClient

class CreateRoomJob::Private
{
    public:
    QString roomId;
};

static const auto CreateRoomJobName = QStringLiteral("CreateRoomJob");

CreateRoomJob::CreateRoomJob(const QString& visibility,
                             const QString& roomAliasName, const QString& name,
                             const QString& topic, const QStringList& invite,
                             const QVector<Invite3pid>& invite3pid,
                             const QString& roomVersion,
                             const QJsonObject& creationContent,
                             const QVector<StateEvent>& initialState,
                             const QString& preset, Omittable<bool> isDirect,
                             const QJsonObject& powerLevelContentOverride)
    : BaseJob(HttpVerb::Post, CreateRoomJobName, basePath % "/createRoom"),
      d(new Private)
{
    QJsonObject _data;
    addParam<IfNotEmpty>(_data, QStringLiteral("visibility"), visibility);
    addParam<IfNotEmpty>(_data, QStringLiteral("room_alias_name"),
                         roomAliasName);
    addParam<IfNotEmpty>(_data, QStringLiteral("name"), name);
    addParam<IfNotEmpty>(_data, QStringLiteral("topic"), topic);
    addParam<IfNotEmpty>(_data, QStringLiteral("invite"), invite);
    addParam<IfNotEmpty>(_data, QStringLiteral("invite_3pid"), invite3pid);
    addParam<IfNotEmpty>(_data, QStringLiteral("room_version"), roomVersion);
    addParam<IfNotEmpty>(_data, QStringLiteral("creation_content"),
                         creationContent);
    addParam<IfNotEmpty>(_data, QStringLiteral("initial_state"), initialState);
    addParam<IfNotEmpty>(_data, QStringLiteral("preset"), preset);
    addParam<IfNotEmpty>(_data, QStringLiteral("is_direct"), isDirect);
    addParam<IfNotEmpty>(_data, QStringLiteral("power_level_content_override"),
                         powerLevelContentOverride);
    setRequestData(_data);
}

CreateRoomJob::~CreateRoomJob() = default;

const QString& CreateRoomJob::roomId() const { return d->roomId; }

BaseJob::Status CreateRoomJob::parseJson(const QJsonDocument& data)
{
    auto json = data.object();
    if (!json.contains("room_id"_ls))
<<<<<<< HEAD
        return { JsonParseError,
                 "The key 'room_id' not found in the response" };
=======
        return { IncorrectResponse,
            "The key 'room_id' not found in the response" };
>>>>>>> 93f0c8fe
    fromJson(json.value("room_id"_ls), d->roomId);
    return Success;
}<|MERGE_RESOLUTION|>--- conflicted
+++ resolved
@@ -12,33 +12,37 @@
 
 static const auto basePath = QStringLiteral("/_matrix/client/r0");
 
-namespace QMatrixClient {
-    // Converters
+// Converters
+namespace QMatrixClient
+{
 
-    template <> struct JsonObjectConverter<CreateRoomJob::Invite3pid> {
-        static void dumpTo(QJsonObject& jo,
-                           const CreateRoomJob::Invite3pid& pod)
-        {
-            addParam<>(jo, QStringLiteral("id_server"), pod.idServer);
-            addParam<>(jo, QStringLiteral("medium"), pod.medium);
-            addParam<>(jo, QStringLiteral("address"), pod.address);
-        }
-    };
+template <>
+struct JsonObjectConverter<CreateRoomJob::Invite3pid>
+{
+    static void dumpTo(QJsonObject& jo, const CreateRoomJob::Invite3pid& pod)
+    {
+        addParam<>(jo, QStringLiteral("id_server"), pod.idServer);
+        addParam<>(jo, QStringLiteral("medium"), pod.medium);
+        addParam<>(jo, QStringLiteral("address"), pod.address);
+    }
+};
 
-    template <> struct JsonObjectConverter<CreateRoomJob::StateEvent> {
-        static void dumpTo(QJsonObject& jo,
-                           const CreateRoomJob::StateEvent& pod)
-        {
-            addParam<>(jo, QStringLiteral("type"), pod.type);
-            addParam<IfNotEmpty>(jo, QStringLiteral("state_key"), pod.stateKey);
-            addParam<>(jo, QStringLiteral("content"), pod.content);
-        }
-    };
+template <>
+struct JsonObjectConverter<CreateRoomJob::StateEvent>
+{
+    static void dumpTo(QJsonObject& jo, const CreateRoomJob::StateEvent& pod)
+    {
+        addParam<>(jo, QStringLiteral("type"), pod.type);
+        addParam<IfNotEmpty>(jo, QStringLiteral("state_key"), pod.stateKey);
+        addParam<>(jo, QStringLiteral("content"), pod.content);
+    }
+};
+
 } // namespace QMatrixClient
 
 class CreateRoomJob::Private
 {
-    public:
+public:
     QString roomId;
 };
 
@@ -53,8 +57,8 @@
                              const QVector<StateEvent>& initialState,
                              const QString& preset, Omittable<bool> isDirect,
                              const QJsonObject& powerLevelContentOverride)
-    : BaseJob(HttpVerb::Post, CreateRoomJobName, basePath % "/createRoom"),
-      d(new Private)
+    : BaseJob(HttpVerb::Post, CreateRoomJobName, basePath % "/createRoom")
+    , d(new Private)
 {
     QJsonObject _data;
     addParam<IfNotEmpty>(_data, QStringLiteral("visibility"), visibility);
@@ -83,13 +87,9 @@
 {
     auto json = data.object();
     if (!json.contains("room_id"_ls))
-<<<<<<< HEAD
-        return { JsonParseError,
+        return { IncorrectResponse,
                  "The key 'room_id' not found in the response" };
-=======
-        return { IncorrectResponse,
-            "The key 'room_id' not found in the response" };
->>>>>>> 93f0c8fe
     fromJson(json.value("room_id"_ls), d->roomId);
+
     return Success;
 }