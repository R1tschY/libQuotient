--- conflicted
+++ resolved
@@ -15,7 +15,7 @@
 
 class UploadContentJob::Private
 {
-    public:
+public:
     QString contentUri;
 };
 
@@ -31,11 +31,10 @@
 UploadContentJob::UploadContentJob(QIODevice* content, const QString& filename,
                                    const QString& contentType)
     : BaseJob(HttpVerb::Post, UploadContentJobName, basePath % "/upload",
-              queryToUploadContent(filename)),
-      d(new Private)
+              queryToUploadContent(filename))
+    , d(new Private)
 {
     setRequestHeader("Content-Type", contentType.toLatin1());
-
     setRequestData(Data(content));
 }
 
@@ -47,20 +46,16 @@
 {
     auto json = data.object();
     if (!json.contains("content_uri"_ls))
-<<<<<<< HEAD
-        return { JsonParseError,
+        return { IncorrectResponse,
                  "The key 'content_uri' not found in the response" };
-=======
-        return { IncorrectResponse,
-            "The key 'content_uri' not found in the response" };
->>>>>>> 93f0c8fe
     fromJson(json.value("content_uri"_ls), d->contentUri);
+
     return Success;
 }
 
 class GetContentJob::Private
 {
-    public:
+public:
     QString contentType;
     QString contentDisposition;
     QIODevice* data;
@@ -78,7 +73,7 @@
 {
     return BaseJob::makeRequestUrl(std::move(baseUrl),
                                    basePath % "/download/" % serverName % "/"
-                                           % mediaId,
+                                       % mediaId,
                                    queryToGetContent(allowRemote));
 }
 
@@ -88,8 +83,8 @@
                              bool allowRemote)
     : BaseJob(HttpVerb::Get, GetContentJobName,
               basePath % "/download/" % serverName % "/" % mediaId,
-              queryToGetContent(allowRemote), {}, false),
-      d(new Private)
+              queryToGetContent(allowRemote), {}, false)
+    , d(new Private)
 {
     setExpectedContentTypes({ "*/*" });
 }
@@ -115,7 +110,7 @@
 
 class GetContentOverrideNameJob::Private
 {
-    public:
+public:
     QString contentType;
     QString contentDisposition;
     QIODevice* data;
@@ -136,12 +131,12 @@
 {
     return BaseJob::makeRequestUrl(std::move(baseUrl),
                                    basePath % "/download/" % serverName % "/"
-                                           % mediaId % "/" % fileName,
+                                       % mediaId % "/" % fileName,
                                    queryToGetContentOverrideName(allowRemote));
 }
 
 static const auto GetContentOverrideNameJobName =
-        QStringLiteral("GetContentOverrideNameJob");
+    QStringLiteral("GetContentOverrideNameJob");
 
 GetContentOverrideNameJob::GetContentOverrideNameJob(const QString& serverName,
                                                      const QString& mediaId,
@@ -149,9 +144,9 @@
                                                      bool allowRemote)
     : BaseJob(HttpVerb::Get, GetContentOverrideNameJobName,
               basePath % "/download/" % serverName % "/" % mediaId % "/"
-                      % fileName,
-              queryToGetContentOverrideName(allowRemote), {}, false),
-      d(new Private)
+                  % fileName,
+              queryToGetContentOverrideName(allowRemote), {}, false)
+    , d(new Private)
 {
     setExpectedContentTypes({ "*/*" });
 }
@@ -180,7 +175,7 @@
 
 class GetContentThumbnailJob::Private
 {
-    public:
+public:
     QString contentType;
     QIODevice* data;
 };
@@ -204,24 +199,23 @@
                                             bool allowRemote)
 {
     return BaseJob::makeRequestUrl(
-            std::move(baseUrl),
-            basePath % "/thumbnail/" % serverName % "/" % mediaId,
-            queryToGetContentThumbnail(width, height, method, allowRemote));
+        std::move(baseUrl),
+        basePath % "/thumbnail/" % serverName % "/" % mediaId,
+        queryToGetContentThumbnail(width, height, method, allowRemote));
 }
 
 static const auto GetContentThumbnailJobName =
-        QStringLiteral("GetContentThumbnailJob");
+    QStringLiteral("GetContentThumbnailJob");
 
 GetContentThumbnailJob::GetContentThumbnailJob(const QString& serverName,
-                                               const QString& mediaId,
-                                               int width, int height,
-                                               const QString& method,
+                                               const QString& mediaId, int width,
+                                               int height, const QString& method,
                                                bool allowRemote)
     : BaseJob(HttpVerb::Get, GetContentThumbnailJobName,
               basePath % "/thumbnail/" % serverName % "/" % mediaId,
               queryToGetContentThumbnail(width, height, method, allowRemote),
-              {}, false),
-      d(new Private)
+              {}, false)
+    , d(new Private)
 {
     setExpectedContentTypes({ "image/jpeg", "image/png" });
 }
@@ -244,7 +238,7 @@
 
 class GetUrlPreviewJob::Private
 {
-    public:
+public:
     Omittable<qint64> matrixImageSize;
     QString ogImage;
 };
@@ -260,8 +254,7 @@
 QUrl GetUrlPreviewJob::makeRequestUrl(QUrl baseUrl, const QString& url,
                                       Omittable<qint64> ts)
 {
-    return BaseJob::makeRequestUrl(std::move(baseUrl),
-                                   basePath % "/preview_url",
+    return BaseJob::makeRequestUrl(std::move(baseUrl), basePath % "/preview_url",
                                    queryToGetUrlPreview(url, ts));
 }
 
@@ -269,10 +262,9 @@
 
 GetUrlPreviewJob::GetUrlPreviewJob(const QString& url, Omittable<qint64> ts)
     : BaseJob(HttpVerb::Get, GetUrlPreviewJobName, basePath % "/preview_url",
-              queryToGetUrlPreview(url, ts)),
-      d(new Private)
-{
-}
+              queryToGetUrlPreview(url, ts))
+    , d(new Private)
+{}
 
 GetUrlPreviewJob::~GetUrlPreviewJob() = default;
 
@@ -288,12 +280,13 @@
     auto json = data.object();
     fromJson(json.value("matrix:image:size"_ls), d->matrixImageSize);
     fromJson(json.value("og:image"_ls), d->ogImage);
+
     return Success;
 }
 
 class GetConfigJob::Private
 {
-    public:
+public:
     Omittable<qint64> uploadSize;
 };
 
@@ -305,10 +298,9 @@
 static const auto GetConfigJobName = QStringLiteral("GetConfigJob");
 
 GetConfigJob::GetConfigJob()
-    : BaseJob(HttpVerb::Get, GetConfigJobName, basePath % "/config"),
-      d(new Private)
-{
-}
+    : BaseJob(HttpVerb::Get, GetConfigJobName, basePath % "/config")
+    , d(new Private)
+{}
 
 GetConfigJob::~GetConfigJob() = default;
 
@@ -318,5 +310,6 @@
 {
     auto json = data.object();
     fromJson(json.value("m.upload.size"_ls), d->uploadSize);
+
     return Success;
 }