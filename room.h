/******************************************************************************
 * Copyright (C) 2015 Felix Rohrbach <kde@fxrh.de>
 *
 * This library is free software; you can redistribute it and/or
 * modify it under the terms of the GNU Lesser General Public
 * License as published by the Free Software Foundation; either
 * version 2.1 of the License, or (at your option) any later version.
 *
 * This library is distributed in the hope that it will be useful,
 * but WITHOUT ANY WARRANTY; without even the implied warranty of
 * MERCHANTABILITY or FITNESS FOR A PARTICULAR PURPOSE.  See the GNU
 * Lesser General Public License for more details.
 *
 * You should have received a copy of the GNU Lesser General Public
 * License along with this library; if not, write to the Free Software
 * Foundation, Inc., 51 Franklin Street, Fifth Floor, Boston, MA  02110-1301  USA
 */

#pragma once

#include <QtCore/QList>
#include <QtCore/QStringList>
#include <QtCore/QObject>
#include <QtCore/QJsonObject>

#include "jobs/syncjob.h"
#include "joinstate.h"

namespace QMatrixClient
{
    class Event;
    class Connection;
    class User;
    class MemberSorter;

    class Room: public QObject
    {
            Q_OBJECT
            Q_PROPERTY(QString readMarkerEventId READ readMarkerEventId WRITE markMessagesAsRead NOTIFY readMarkerPromoted)
        public:
            using Timeline = Owning<Events>;

            Room(Connection* connection, QString id);
            virtual ~Room();

            Q_INVOKABLE QString id() const;
            Q_INVOKABLE const Timeline& messageEvents() const;
            Q_INVOKABLE QString name() const;
            Q_INVOKABLE QStringList aliases() const;
            Q_INVOKABLE QString canonicalAlias() const;
            Q_INVOKABLE QString displayName() const;
            Q_INVOKABLE QString topic() const;
            Q_INVOKABLE JoinState joinState() const;
            Q_INVOKABLE QList<User*> usersTyping() const;
            QList<User*> membersLeft() const;

            Q_INVOKABLE QList<User*> users() const;

            /**
             * @brief Produces a disambiguated name for a given user in
             * the context of the room
             */
            Q_INVOKABLE QString roomMembername(User* u) const;
            /**
             * @brief Produces a disambiguated name for a user with this id in
             * the context of the room
             */
            Q_INVOKABLE QString roomMembername(QString userId) const;

            Q_INVOKABLE void updateData(SyncRoomData& data );
            Q_INVOKABLE void setJoinState( JoinState state );

            Q_INVOKABLE QString lastReadEvent(User* user) const;
            QString readMarkerEventId() const;
            /**
             * @brief Mark the event with uptoEventId as read
             *
             * Finds in the timeline and marks as read the event with
             * the specified id; also posts a read receipt to the server either
             * for this message or, if it's from the local user, for
             * the nearest non-local message before.
             */
            Q_INVOKABLE void markMessagesAsRead(QString uptoEventId);
            /**
             * @brief Mark the whole room timeline as read
             */
            Q_INVOKABLE void markMessagesAsRead();

            Q_INVOKABLE bool hasUnreadMessages();

            Q_INVOKABLE int notificationCount() const;
            Q_INVOKABLE void resetNotificationCount();
            Q_INVOKABLE int highlightCount() const;
            Q_INVOKABLE void resetHighlightCount();

            MemberSorter memberSorter() const;

        public slots:
            void getPreviousContent();
            void userRenamed(User* user, QString oldName);

        signals:
            void aboutToAddHistoricalMessages(const Events& events);
            void aboutToAddNewMessages(const Events& events);
            void addedMessages();

            /**
             * @brief The room name, the canonical alias or other aliases changed
             *
             * Not triggered when displayname changes.
             */
            void namesChanged(Room* room);
            /** @brief The room displayname changed */
            void displaynameChanged(Room* room);
            void topicChanged();
            void userAdded(User* user);
            void userRemoved(User* user);
            void memberRenamed(User* user);
            void joinStateChanged(JoinState oldState, JoinState newState);
            void typingChanged();
            void highlightCountChanged(Room* room);
            void notificationCountChanged(Room* room);
            void lastReadEventChanged(User* user);
            void readMarkerPromoted();
            void unreadMessagesChanged(Room* room);

        protected:
            Connection* connection() const;
            virtual void doAddNewMessageEvents(const Events& events);
            virtual void doAddHistoricalMessageEvents(const Events& events);
            virtual void processStateEvents(const Events& events);
            virtual void processEphemeralEvent(Event* event);

            Timeline::const_iterator promoteReadMarker(User* u, QString eventId);

        private:
            class Private;
            Private* d;

            void addNewMessageEvents(const Events& events);
            void addHistoricalMessageEvents(const Events& events);

            void setLastReadEvent(User* user, QString eventId);
    };
<<<<<<< HEAD
}
=======

    class MemberSorter
    {
        public:
            MemberSorter(const Room* r) : room(r) { }

            bool operator()(User* u1, User* u2) const;

            template <typename ContT>
            typename ContT::size_type lowerBoundIndex(const ContT& c,
                                                      typename ContT::value_type v) const
            {
                return  std::lower_bound(c.begin(), c.end(), v, *this) - c.begin();
            }

        private:
            const Room* room;
    };
}

#endif // QMATRIXCLIENT_ROOM_H
>>>>>>> 8b69437b
<|MERGE_RESOLUTION|>--- conflicted
+++ resolved
@@ -142,9 +142,6 @@
 
             void setLastReadEvent(User* user, QString eventId);
     };
-<<<<<<< HEAD
-}
-=======
 
     class MemberSorter
     {
@@ -163,7 +160,4 @@
         private:
             const Room* room;
     };
-}
-
-#endif // QMATRIXCLIENT_ROOM_H
->>>>>>> 8b69437b
+}