/******************************************************************************
 * Copyright (C) 2017 Kitsune Ral <kitsune-ral@users.sf.net>
 *
 * This library is free software; you can redistribute it and/or
 * modify it under the terms of the GNU Lesser General Public
 * License as published by the Free Software Foundation; either
 * version 2.1 of the License, or (at your option) any later version.
 *
 * This library is distributed in the hope that it will be useful,
 * but WITHOUT ANY WARRANTY; without even the implied warranty of
 * MERCHANTABILITY or FITNESS FOR A PARTICULAR PURPOSE.  See the GNU
 * Lesser General Public License for more details.
 *
 * You should have received a copy of the GNU Lesser General Public
 * License along with this library; if not, write to the Free Software
 * Foundation, Inc., 51 Franklin Street, Fifth Floor, Boston, MA  02110-1301  USA
 */

#include "avatar.h"

#include "jobs/mediathumbnailjob.h"
#include "events/eventcontent.h"
#include "connection.h"

#include <QtGui/QPainter>
#include <QtCore/QPointer>

using namespace QMatrixClient;

class Avatar::Private
{
    public:
        Private(Connection* c, QIcon di) : _connection(c), _defaultIcon(di) { }
        QImage get(QSize size, Avatar::notifier_t notifier) const;

        Connection* _connection;
        const QIcon _defaultIcon;
        QUrl _url;

        // The below are related to image caching, hence mutable
        mutable QImage _originalImage;
        mutable std::vector<QPair<QSize, QImage>> _scaledImages;
        mutable QSize _requestedSize;
        mutable bool _valid = false;
        mutable QPointer<MediaThumbnailJob> _ongoingRequest = nullptr;
        mutable std::vector<notifier_t> notifiers;
};

Avatar::Avatar(Connection* connection, QIcon defaultIcon)
    : d(new Private { connection, std::move(defaultIcon) })
{ }

Avatar::~Avatar() = default;

QImage Avatar::get(int dimension, notifier_t notifier) const
{
    return d->get({dimension, dimension}, notifier);
}

QImage Avatar::get(int width, int height, notifier_t notifier) const
{
    return d->get({width, height}, notifier);
}

QImage Avatar::Private::get(QSize size, Avatar::notifier_t notifier) const
{
    // FIXME: Alternating between longer-width and longer-height requests
    // is a sure way to trick the below code into constantly getting another
    // image from the server because the existing one is alleged unsatisfactory.
    // This is plain abuse by the client, though; so not critical for now.
    if( ( !(_valid || _ongoingRequest)
          || size.width() > _requestedSize.width()
          || size.height() > _requestedSize.height() ) && _url.isValid() )
    {
        qCDebug(MAIN) << "Getting avatar from" << _url.toString();
        _requestedSize = size;
        if (isJobRunning(_ongoingRequest))
            _ongoingRequest->abandon();
        notifiers.emplace_back(std::move(notifier));
        _ongoingRequest = _connection->getThumbnail(_url, size);
<<<<<<< HEAD
        _ongoingRequest->connect( _ongoingRequest, &MediaThumbnailJob::finished,
                                 _connection, [=]() {
            if (_ongoingRequest->status().good())
            {
                _valid = true;
                _originalImage =
                        _ongoingRequest->scaledThumbnail(_requestedSize);
                _scaledImages.clear();
                for (auto n: notifiers)
                    n();
            }
            _ongoingRequest = nullptr;
=======
        QObject::connect( _ongoingRequest, &MediaThumbnailJob::success, [this]
        {
            _valid = true;
            _originalImage = _ongoingRequest->scaledThumbnail(_requestedSize);
            _scaledImages.clear();
            for (auto n: notifiers)
                n();
>>>>>>> 8fb9e356
        });
    }

    if( _originalImage.isNull() )
    {
        if (_defaultIcon.isNull())
            return _originalImage;

        QPainter p { &_originalImage };
        _defaultIcon.paint(&p, { QPoint(), _defaultIcon.actualSize(size) });
    }

    for (auto p: _scaledImages)
        if (p.first == size)
            return p.second;
    auto result = _originalImage.scaled(size,
                    Qt::KeepAspectRatio, Qt::SmoothTransformation);
    _scaledImages.emplace_back(size, result);
    return result;
}

QUrl Avatar::url() const { return d->_url; }

bool Avatar::updateUrl(const QUrl& newUrl)
{
    if (newUrl == d->_url)
        return false;

    d->_url = newUrl;
    d->_valid = false;
    return true;
}
<|MERGE_RESOLUTION|>--- conflicted
+++ resolved
@@ -78,20 +78,6 @@
             _ongoingRequest->abandon();
         notifiers.emplace_back(std::move(notifier));
         _ongoingRequest = _connection->getThumbnail(_url, size);
-<<<<<<< HEAD
-        _ongoingRequest->connect( _ongoingRequest, &MediaThumbnailJob::finished,
-                                 _connection, [=]() {
-            if (_ongoingRequest->status().good())
-            {
-                _valid = true;
-                _originalImage =
-                        _ongoingRequest->scaledThumbnail(_requestedSize);
-                _scaledImages.clear();
-                for (auto n: notifiers)
-                    n();
-            }
-            _ongoingRequest = nullptr;
-=======
         QObject::connect( _ongoingRequest, &MediaThumbnailJob::success, [this]
         {
             _valid = true;
@@ -99,7 +85,6 @@
             _scaledImages.clear();
             for (auto n: notifiers)
                 n();
->>>>>>> 8fb9e356
         });
     }
 
